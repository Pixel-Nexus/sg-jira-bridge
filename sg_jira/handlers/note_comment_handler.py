--- conflicted
+++ resolved
@@ -86,26 +86,16 @@
         :raises InvalidJiraError: if the Jira Comment body is not in the
             expected format as defined by ``COMMENT_BODY_TEMPLATE``.
         """
-<<<<<<< HEAD
-        result = re.search(r"{panel:title=(.*)}\n(.*){panel}", jira_comment, flags=re.S)
-=======
         result = re.search(
             r"\{panel:title=([^\}]*)\}(.*)\{panel\}",
             jira_comment,
             flags=re.S
         )
->>>>>>> 66c4291b
         # We can't reliably determine what the Note should contain
         if not result:
             raise InvalidJiraValue(
                 "content",
                 jira_comment,
-<<<<<<< HEAD
-                "Invalid Jira Comment body format. Unable to parse Shotgun subject and content from %s" % jira_comment
-            )
-
-        subject = result.group(1).strip()
-=======
                 "Invalid Jira Comment body format. Unable to parse Shotgun "
                 "subject and content from '%s'" % jira_comment
             )
@@ -119,7 +109,6 @@
                 "Invalid Jira Comment panel formatting. Unable to parse Shotgun "
                 "subject from '%s'" % subject
             )
->>>>>>> 66c4291b
         content = result.group(2).strip()
             
         return subject, content
@@ -542,13 +531,9 @@
 
         sg_data = {}
         try:
-<<<<<<< HEAD
-            sg_data["subject"], sg_data["content"] = self._compose_shotgun_note(jira_comment["body"])
-=======
             sg_data["subject"], sg_data["content"] = self._compose_shotgun_note(
                 jira_comment["body"]
             )
->>>>>>> 66c4291b
         except InvalidJiraValue as e:
             msg = "Unable to process Jira Comment %s event. %s" % (
                 webhook_event, 
